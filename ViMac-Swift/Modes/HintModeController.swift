--- conflicted
+++ resolved
@@ -102,9 +102,9 @@
         // so a click is performed there
         if element.role == "AXLink" {
             return NSPoint(
-                // tiny offset in case clicking on the edge of the element does nothing
-                x: element.frame.origin.x + 5,
-                y: element.frame.origin.y + element.frame.height - 5
+                // inset from corner by 10 pixels, but no more than halfway
+                x: element.frame.origin.x + min(element.frame.width / 2, 10),
+                y: element.frame.origin.y + element.frame.height - min(element.frame.height / 2, 10)
             )
         }
         return GeometryUtils.center(element.frame)
@@ -328,23 +328,7 @@
     }
     
     private func performHintAction(_ hint: Hint, action: HintAction) {
-<<<<<<< HEAD
         let clickPosition = hint.clickPosition()
-=======
-        let element = hint.element
-        let clickPosition: NSPoint = {
-            // hints are shown at the bottom-left for AXLinks (see HintsViewController#renderHint),
-            // so a click is performed there
-            if element.role == "AXLink" {
-                return NSPoint(
-                    // inset from corner by 10 pixels, but no more than halfway
-                    x: element.frame.origin.x + min(element.frame.width / 2, 10),
-                    y: element.frame.origin.y + element.frame.height - min(element.frame.height / 2, 10)
-                )
-            }
-            return GeometryUtils.center(element.frame)
-        }()
->>>>>>> 2499ae4a
 
         Utils.moveMouse(position: clickPosition)
 
